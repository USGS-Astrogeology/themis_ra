import glob
import logging
import os
import subprocess
import sys
import time

from mpi4py import MPI

from plio.io import io_gdal, io_hdf, io_json
from plio.date import astrodate, julian2ls, julian2season
import plio.utils
from plio.utils import log
from plio.utils.utils import check_file_exists, find_in_dict

import themisra.processing.processing as processing

from themisra.wrappers import pipelinewrapper, isiswrapper

#Constants
instrumentmap = {'THERMAL EMISSION IMAGING SYSTEM':'THEMIS'}  #Mapping of instrument names as stored in the header to short names


#Get MPI to abort cleanly in the case of an error
sys_excepthook = sys.excepthook
def mpi_excepthook(v, t, tb):
    sys_excepthook(v, t, tb)
    MPI.COMM_WORLD.Abort(1)
sys.excepthook = mpi_excepthook

    #Setup logging
#log.setup_logging(level=config.LOG_LEVEL)
logger = logging.getLogger(__name__)

def cost(temp):
    print()

def main():
    comm = MPI.COMM_WORLD
    rank = comm.rank
    if rank == 0:
        t_start = time.time()
        #Parse the job input
        if len(sys.argv) < 2:
            logger.error("Please supply an input configuration file.")
            sys.exit()
        logger.info("Processing using {} cores".format(comm.size))
        job = io_json.read_json(sys.argv[1])
        
        #Create a temporary working directory
<<<<<<< HEAD
        workingpath = plio.utils.utils.create_dir(basedir=job['workingdir'])
        basepath, fname = os.path.split(job["images"])
        fname, _ = fname, _ = os.path.splitext(fname)
        # Storage for image / observation parameters
        parameters = {}

        # ISIS preprocessing
        processing.preprocessimage(job, workingpath, parameters)

        # DaVinci processing
        processing.processimage(job,workingpath, parameters)
=======
        working_path = plio.utils.utils.create_dir(basedir=job['workingdir'])

        # ISIS preprocessing
        processing.preprocess_image(job, working_path)
        
        # DaVinci processing
        isistemp, isisrad = processing.process_image(job,working_path)
        processing.map_ancillary(isistemp, job)
>>>>>>> 10fc725f

if __name__ == '__main__':
    main()<|MERGE_RESOLUTION|>--- conflicted
+++ resolved
@@ -46,30 +46,16 @@
             sys.exit()
         logger.info("Processing using {} cores".format(comm.size))
         job = io_json.read_json(sys.argv[1])
-        
+
         #Create a temporary working directory
-<<<<<<< HEAD
-        workingpath = plio.utils.utils.create_dir(basedir=job['workingdir'])
-        basepath, fname = os.path.split(job["images"])
-        fname, _ = fname, _ = os.path.splitext(fname)
-        # Storage for image / observation parameters
-        parameters = {}
-
-        # ISIS preprocessing
-        processing.preprocessimage(job, workingpath, parameters)
-
-        # DaVinci processing
-        processing.processimage(job,workingpath, parameters)
-=======
         working_path = plio.utils.utils.create_dir(basedir=job['workingdir'])
 
         # ISIS preprocessing
         processing.preprocess_image(job, working_path)
-        
+
         # DaVinci processing
         isistemp, isisrad = processing.process_image(job,working_path)
         processing.map_ancillary(isistemp, job)
->>>>>>> 10fc725f
 
 if __name__ == '__main__':
     main()