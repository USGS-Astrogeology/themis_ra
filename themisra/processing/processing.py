--- conflicted
+++ resolved
@@ -104,7 +104,7 @@
     outcube = os.path.join(workingpath, '{}.cub'.format(fname))
     kernel = job.get('kernel', None)
     isiswrapper.preprocess_for_davinci(image, outcube, kernel)
-    
+
     return outcube
 
 
@@ -135,33 +135,28 @@
                     The image stop time
     """
 
-<<<<<<< HEAD
-
-
-=======
->>>>>>> 10fc725f
     # path to the original image (no preprocessing)
     image = job['images']
     basepath, fname = os.path.split(image)
     fname, _ = os.path.splitext(fname)
     # path to the image that has been preprocessed for davinci
     dpp_image = os.path.join(workingpath, '{}.cub'.format(fname))
-    
+
     if not check_file_exists(dpp_image):
         MPI.COMM_WORLD.Abort(1)
 
     logger = logging.getLogger(__name__)
     logger.info('Reading image {}'.format(dpp_image))
     # Process the image header
-    
+
     job = process_header(job)
     if job is None:
         MPI.COMM_WORLD.Abort(1)
-    
+
     #Convert to ISIS
     #Read from preprocessed image
     incidence, _, _ = isiswrapper.campt_header(dpp_image)
-    
+
     # Process isomg Davinci
     deplaid = util.checkdeplaid(incidence)
     logger.info("If deplaid is set in the input parameters, using {} deplaid routines".format(deplaid))
@@ -176,25 +171,18 @@
 
     #Process temperature data using some pipeline
     #try:
-<<<<<<< HEAD
     dvcube = processingpipelines[job['processing_pipeline']](image, workingpath, deplaid,
                                                              job['uddw'], job['tesatm'],
                                                              job['rtilt'], job['force'])
-                                                             
-=======
-    dvcube = processingpipelines[job['processing_pipeline']](image, workingpath, deplaid, 
-                                                             job['uddw'], job['tesatm'], 
-                                                             job['rtilt'], job['force'])
->>>>>>> 10fc725f
     #except:
     #    logger.error("Unknown processing pipeline: {}".format(job['processing_pipeline']))
-    
+
     isistemp = isiswrapper.postprocess_for_davinci(dvcube + '_temp.cub')
-    
+
     isisrad =  isiswrapper.postprocess_for_davinci(dvcube + '_rad.cub')
-    
+
     return isistemp, isisrad
-    
+
 
 def map_ancillary(isiscube, job):
     """
@@ -208,16 +196,12 @@
     job : dict
           Containing the PATH to an images
 
-<<<<<<< HEAD
-    isiscube = isiswrapper.postprocess_for_davinci(dvcube + '_temp')
-=======
     Returns
     -------
     ancillary_data: dict
           With updated values of ancillary data
 
     """
->>>>>>> 10fc725f
 
     comm = MPI.COMM_WORLD
     rank = comm.rank
